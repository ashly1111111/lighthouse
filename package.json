{
  "name": "lighthouse",
  "version": "6.3.0",
  "description": "Lighthouse",
  "main": "./lighthouse-core/index.js",
  "bin": {
    "lighthouse": "./lighthouse-cli/index.js",
    "chrome-debug": "./lighthouse-core/scripts/manual-chrome-launcher.js"
  },
  "engines": {
    "node": ">=10.13"
  },
  "scripts": {
    "build-all": "npm-run-posix-or-windows build-all:task",
    "build-all:task": "yarn build-cdt-lib && yarn build-devtools && (yarn build-extension & yarn build-lr & yarn build-viewer & yarn build-smokehouse-bundle & wait) && yarn build-pack",
    "build-all:task:windows": "yarn build-cdt-lib && yarn build-extension && yarn build-devtools && yarn build-lr && yarn build-viewer && yarn build-smokehouse-bundle",
    "build-cdt-lib": "node ./build/build-cdt-lib.js",
    "build-extension": "yarn build-extension-chrome && yarn build-extension-firefox",
    "build-extension-chrome": "node ./build/build-extension.js chrome",
    "build-extension-firefox": "node ./build/build-extension.js firefox",
    "build-devtools": "(yarn unlink || true) && yarn link && yarn link lighthouse && node ./build/build-bundle.js clients/devtools-entry.js dist/lighthouse-dt-bundle.js && node ./build/build-dt-report-resources.js",
    "build-smokehouse-bundle": "node ./build/build-smokehouse-bundle.js",
    "build-lr": "node ./build/build-lightrider-bundles.js",
    "build-pack": "bash build/build-pack.sh",
    "build-viewer": "node ./build/build-viewer.js",
    "clean": "rimraf dist proto/scripts/*.json proto/scripts/*_pb2.* proto/scripts/*_pb.* proto/scripts/__pycache__ proto/scripts/*.pyc *.report.html *.report.dom.html *.report.json *.devtoolslog.json *.trace.json lighthouse-core/lib/i18n/locales/*.ctc.json || true",
    "lint": "[ \"$CI\" = true ] && eslint --quiet -f codeframe . || eslint .",
    "smoke": "node lighthouse-cli/test/smokehouse/frontends/smokehouse-bin.js",
    "debug": "node --inspect-brk ./lighthouse-cli/index.js",
    "start": "node ./lighthouse-cli/index.js",
    "test": "yarn diff:sample-json && yarn lint --quiet && yarn unit && yarn type-check",
    "test-bundle": "yarn smoke --runner bundle -j=1 --retries=2 dbw byte",
    "test-clients": "jest \"clients/\"",
    "test-viewer": "yarn unit-viewer && jest lighthouse-viewer/test/viewer-test-pptr.js",
    "test-lantern": "bash lighthouse-core/scripts/test-lantern.sh",
    "test-legacy-javascript": "bash lighthouse-core/scripts/test-legacy-javascript.sh",
    "test-docs": "yarn --cwd docs/recipes/auth && jest docs/recipes/integration-test && yarn --cwd docs/recipes/custom-gatherer-puppeteer test",
    "test-proto": "yarn compile-proto && yarn build-proto-roundtrip",
    "unit-core": "jest \"lighthouse-core/\"",
    "unit-cli": "jest \"lighthouse-cli/\"",
    "unit-viewer": "jest \"lighthouse-viewer/.*-test.js\"",
    "unit": "yarn unit-core && yarn unit-cli && yarn unit-viewer",
    "unit:ci": "npm run unit-core -- --runInBand --ci --coverage && npm run unit-cli -- --runInBand --ci --coverage && npm run unit-viewer -- --runInBand --ci --coverage",
    "core-unit": "yarn unit-core",
    "cli-unit": "yarn unit-cli",
    "viewer-unit": "yarn unit-viewer",
    "watch": "yarn unit-core --watch",
    "unit:cicoverage": "nyc --all --hook-run-in-context npm run unit:ci && nyc report --reporter text-lcov > unit-coverage.lcov",
    "coverage": "yarn unit:cicoverage && nyc report --reporter html",
    "smoke:cicoverage": "nyc npm run smoke -- -j=1 --retries=2 && nyc report --reporter text-lcov > smoke-coverage.lcov",
    "coverage:smoke": "yarn smoke:cicoverage && nyc report --reporter html",
    "coveralls": "cat unit-coverage.lcov | coveralls",
    "codecov": "codecov -f unit-coverage.lcov -F unit && codecov -f smoke-coverage.lcov -F smoke",
    "devtools": "bash lighthouse-core/scripts/roll-to-devtools.sh",
    "compile-devtools": "bash lighthouse-core/scripts/compile-against-devtools.sh",
    "chrome": "node lighthouse-core/scripts/manual-chrome-launcher.js",
    "fast": "yarn start --emulated-form-factor=none --throttlingMethod=provided",
    "deploy-viewer": "yarn build-viewer --deploy",
    "now-build": "node lighthouse-core/scripts/build-report-for-autodeployment.js && yarn build-viewer && cp -r dist/viewer dist/now/viewer",
    "dogfood-lhci": "./lighthouse-core/scripts/dogfood-lhci.sh",
    "timing-trace": "node lighthouse-core/scripts/generate-timing-trace.js",
    "changelog": "conventional-changelog --config ./build/changelog-generator/index.js --infile changelog.md --same-file",
    "type-check": "tsc -p . && tsc -p lighthouse-viewer/",
    "i18n:checks": "./lighthouse-core/scripts/i18n/assert-strings-collected.sh",
    "i18n:collect-strings": "node lighthouse-core/scripts/i18n/collect-strings.js",
    "update:lantern-master": "node lighthouse-core/scripts/lantern/update-master-lantern-values.js",
    "update:sample-artifacts": "node lighthouse-core/scripts/update-report-fixtures.js",
    "update:sample-json": "yarn i18n:collect-strings && node ./lighthouse-cli -A=./lighthouse-core/test/results/artifacts --config-path=./lighthouse-core/test/results/sample-config.js --output=json --output-path=./lighthouse-core/test/results/sample_v2.json && node lighthouse-core/scripts/cleanup-LHR-for-diff.js ./lighthouse-core/test/results/sample_v2.json --only-remove-timing",
    "update:test-devtools": "bash lighthouse-core/test/chromium-web-tests/test-locally.sh --reset-results",
    "test-devtools": "bash lighthouse-core/test/chromium-web-tests/test-locally.sh",
    "diff:sample-json": "yarn i18n:checks && bash lighthouse-core/scripts/assert-golden-lhr-unchanged.sh",
    "computeBenchmarkIndex": "./lighthouse-core/scripts/benchmark.js",
    "minify-latest-run": "./lighthouse-core/scripts/lantern/minify-trace.js ./latest-run/defaultPass.trace.json ./latest-run/defaultPass.trace.min.json && ./lighthouse-core/scripts/lantern/minify-devtoolslog.js ./latest-run/defaultPass.devtoolslog.json ./latest-run/defaultPass.devtoolslog.min.json",
    "compile-proto": "protoc --python_out=./ ./proto/lighthouse-result.proto && mv ./proto/*_pb2.py ./proto/scripts || (echo \"❌ Install protobuf ≥ 3.7.1 to compile the proto file.\" && false)",
    "build-proto-roundtrip": "mkdir -p .tmp && cross-env PROTOCOL_BUFFERS_PYTHON_IMPLEMENTATION_VERSION=2 python proto/scripts/json_roundtrip_via_proto.py",
    "static-server": "node lighthouse-cli/test/fixtures/static-server.js"
  },
  "devDependencies": {
    "@build-tracker/cli": "^1.0.0-beta.15",
    "@firebase/app-types": "0.3.1",
    "@firebase/auth-types": "0.3.2",
    "@firebase/util": "0.2.1",
    "@types/archiver": "^2.1.2",
    "@types/babel-core": "^6.25.5",
    "@types/browserify": "^12.0.36",
    "@types/chrome": "^0.0.60",
    "@types/configstore": "^4.0.0",
    "@types/cpy": "^5.1.0",
    "@types/css-font-loading-module": "^0.0.2",
    "@types/eslint": "^4.16.6",
    "@types/gh-pages": "^2.0.0",
    "@types/google.analytics": "0.0.39",
    "@types/inquirer": "^0.0.35",
    "@types/jest": "^24.0.9",
    "@types/jpeg-js": "^0.3.0",
    "@types/lodash.clonedeep": "^4.5.6",
    "@types/lodash.isequal": "^4.5.2",
    "@types/lodash.set": "^4.3.6",
    "@types/node": "*",
    "@types/puppeteer": "1.19.x",
    "@types/raven": "^2.5.1",
    "@types/resize-observer-browser": "^0.1.1",
    "@types/rimraf": "^2.0.2",
    "@types/semver": "^5.5.0",
    "@types/update-notifier": "^4.1.0",
    "@types/ws": "^4.0.1",
    "@types/yargs": "^8.0.2",
    "@wardpeet/brfs": "2.1.0-0",
    "angular": "^1.7.4",
    "archiver": "^3.0.0",
    "babel-core": "^6.26.0",
    "babel-plugin-syntax-async-generators": "^6.13.0",
    "babel-plugin-syntax-object-rest-spread": "^6.13.0",
    "browserify": "^16.2.3",
    "bundle-phobia-cli": "^0.14.6",
    "chalk": "^2.4.1",
<<<<<<< HEAD
    "cldr-core": "^35.1.0",
    "codecov": "^3.2.0",
=======
    "chrome-devtools-frontend": "1.0.727089",
    "codecov": "^3.7.0",
>>>>>>> 11cf91ad
    "conventional-changelog-cli": "^1.3.4",
    "coveralls": "^3.0.3",
    "cpy": "^7.0.1",
    "cross-env": "^7.0.2",
    "csv-validator": "^0.0.3",
    "cz-customizable": "^5.2.0",
    "devtools-protocol": "0.0.801017",
    "eslint": "^4.19.1",
    "eslint-config-google": "^0.9.1",
    "eslint-plugin-local-rules": "0.1.0",
    "gh-pages": "^2.0.1",
    "glob": "^7.1.3",
    "idb-keyval": "2.2.0",
    "intl-messageformat-parser": "^1.8.1",
    "isomorphic-fetch": "^2.2.1",
    "jest": "^24.9.0",
    "jsdom": "^12.2.0",
    "lighthouse-plugin-publisher-ads": "^1.2.0",
    "lodash.clonedeep": "^4.5.0",
    "npm-run-posix-or-windows": "^2.0.2",
    "nyc": "^13.3.0",
    "package-json-versionify": "^1.0.4",
    "prettier": "^1.14.3",
    "pretty-json-stringify": "^0.0.2",
    "puppeteer": "^1.19.0",
    "terser": "^4.2.0",
    "typescript": "3.9.7"
  },
  "dependencies": {
    "axe-core": "3.5.5",
    "chrome-launcher": "^0.13.3",
    "configstore": "^5.0.1",
    "cssstyle": "1.2.1",
    "details-element-polyfill": "^2.4.0",
    "http-link-header": "^0.8.0",
    "inquirer": "^3.3.0",
    "intl": "^1.2.5",
    "intl-messageformat": "^4.4.0",
    "intl-pluralrules": "^1.0.3",
    "jpeg-js": "^0.4.1",
    "js-library-detector": "^5.9.0",
    "jsonld": "^1.5.0",
    "jsonlint-mod": "^1.7.5",
    "lighthouse-logger": "^1.2.0",
    "lighthouse-stack-packs": "^1.2.0",
    "lodash.isequal": "^4.5.0",
    "lodash.set": "^4.3.2",
    "lookup-closest-locale": "6.0.4",
    "metaviewport-parser": "0.2.0",
    "open": "^6.4.0",
    "parse-cache-control": "1.0.1",
    "ps-list": "^7.2.0",
    "raven": "^2.2.1",
    "rimraf": "^2.6.1",
    "robots-parser": "^2.0.1",
    "semver": "^5.3.0",
    "speedline-core": "^1.4.3",
    "third-party-web": "^0.12.1",
    "update-notifier": "^4.1.0",
    "ws": "3.3.2",
    "yargs": "3.32.0",
    "yargs-parser": "^18.1.3"
  },
  "repository": "GoogleChrome/lighthouse",
  "keywords": [
    "google",
    "chrome",
    "devtools"
  ],
  "author": "The Chromium Authors",
  "license": "Apache-2.0",
  "bugs": {
    "url": "https://github.com/GoogleChrome/lighthouse/issues"
  },
  "nyc": {
    "reporter": [
      "text-summary"
    ],
    "tempDirectory": "./coverage",
    "include": [
      "**/lighthouse-core/**/*.js",
      "**/lighthouse-cli/**/*.js",
      "**/lighthouse-viewer/**/*.js"
    ],
    "exclude": [
      "**/third_party/**",
      "**/test/",
      "**/scripts/"
    ]
  },
  "homepage": "https://github.com/GoogleChrome/lighthouse#readme",
  "config": {
    "commitizen": {
      "path": "./node_modules/cz-customizable"
    },
    "cz-customizable": {
      "config": "./.cz-config.js"
    }
  }
}<|MERGE_RESOLUTION|>--- conflicted
+++ resolved
@@ -114,13 +114,9 @@
     "browserify": "^16.2.3",
     "bundle-phobia-cli": "^0.14.6",
     "chalk": "^2.4.1",
-<<<<<<< HEAD
+    "chrome-devtools-frontend": "1.0.727089",
     "cldr-core": "^35.1.0",
-    "codecov": "^3.2.0",
-=======
-    "chrome-devtools-frontend": "1.0.727089",
     "codecov": "^3.7.0",
->>>>>>> 11cf91ad
     "conventional-changelog-cli": "^1.3.4",
     "coveralls": "^3.0.3",
     "cpy": "^7.0.1",
