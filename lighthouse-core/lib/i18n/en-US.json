--- conflicted
+++ resolved
@@ -743,7 +743,34 @@
     "message": "Speed Index",
     "description": "The name of the metric that summarizes how quickly the page looked visually complete. The name of this metric is largely abstract and can be loosely translated. Shown to users as the label for the numeric metric value. Ideally fits within a ~40 character limit."
   },
-<<<<<<< HEAD
+  "lighthouse-core/audits/network-rtt.js | description": {
+    "message": "Network round trip times (RTT) have a large impact on performance. If the RTT to an origin is high, it's an indication that servers closer to the user could improve performance. [Learn more](https://hpbn.co/primer-on-latency-and-bandwidth/).",
+    "description": "Description of a Lighthouse audit that tells the user that a high network round trip time (RTT) can effect their website's performance because the server is physically far away from them thus making the RTT high. This is displayed after a user expands the section to see more. No character length limits. 'Learn More' becomes link text to additional documentation."
+  },
+  "lighthouse-core/audits/network-rtt.js | title": {
+    "message": "Network Round Trip Times",
+    "description": "Descriptive title of a Lighthouse audit that tells the user the round trip times to each origin the page connected to. This is displayed in a list of audit titles that Lighthouse generates."
+  },
+  "lighthouse-core/audits/network-server-latency.js | description": {
+    "message": "Server latencies can impact web performance. If the server latency of an origin is high, it's an indication the server is overloaded or has poor backend performance. [Learn more](https://hpbn.co/primer-on-web-performance/#analyzing-the-resource-waterfall).",
+    "description": "Description of a Lighthouse audit that tells the user that server latency can effect their website's performance negatively. This is displayed after a user expands the section to see more. No character length limits. 'Learn More' becomes link text to additional documentation."
+  },
+  "lighthouse-core/audits/network-server-latency.js | title": {
+    "message": "Server Backend Latencies",
+    "description": "Descriptive title of a Lighthouse audit that tells the user the server latencies observed from each origin the page connected to. This is displayed in a list of audit titles that Lighthouse generates."
+  },
+  "lighthouse-core/audits/performance-budget.js | description": {
+    "message": "Keep the quantity and size of network requests under the targets set by the provided performance budget. [Learn more](https://developers.google.com/web/tools/lighthouse/audits/budgets).",
+    "description": "Description of a Lighthouse audit where a user sets budgets for the quantity and size of page resources. No character length limits. 'Learn More' becomes link text to additional documentation."
+  },
+  "lighthouse-core/audits/performance-budget.js | requestCountOverBudget": {
+    "message": "{count, plural,\n    =1 {1 request}\n    other {# requests}\n   }",
+    "description": "[ICU Syntax] Entry in a data table identifying the number of network requests of a particular type. Count will be a whole number. String should be as short as possible to be able to fit well into the table."
+  },
+  "lighthouse-core/audits/performance-budget.js | title": {
+    "message": "Performance budget",
+    "description": "Title of a Lighthouse audit that compares the size and quantity of page resources against targets set by the user. These targets are thought of as \"performance budgets\" because these metrics impact page performance (i.e. how quickly a page loads)."
+  },
   "lighthouse-core/audits/polyfills.js | description": {
     "message": "Polyfills enable older browsers to use new JavaScript language features. However, they aren't always necessary. Research what browsers you must support and consider conditionally serving polyfills based on feature availability.",
     "description": "TODO: write this"
@@ -751,35 +778,6 @@
   "lighthouse-core/audits/polyfills.js | title": {
     "message": "Polyfills",
     "description": "Title of a Lighthouse audit that tells the user about all JavaScript polyfills loaded on the page. This is displayed in a list of audit titles that Lighthouse generates."
-=======
-  "lighthouse-core/audits/network-rtt.js | description": {
-    "message": "Network round trip times (RTT) have a large impact on performance. If the RTT to an origin is high, it's an indication that servers closer to the user could improve performance. [Learn more](https://hpbn.co/primer-on-latency-and-bandwidth/).",
-    "description": "Description of a Lighthouse audit that tells the user that a high network round trip time (RTT) can effect their website's performance because the server is physically far away from them thus making the RTT high. This is displayed after a user expands the section to see more. No character length limits. 'Learn More' becomes link text to additional documentation."
-  },
-  "lighthouse-core/audits/network-rtt.js | title": {
-    "message": "Network Round Trip Times",
-    "description": "Descriptive title of a Lighthouse audit that tells the user the round trip times to each origin the page connected to. This is displayed in a list of audit titles that Lighthouse generates."
-  },
-  "lighthouse-core/audits/network-server-latency.js | description": {
-    "message": "Server latencies can impact web performance. If the server latency of an origin is high, it's an indication the server is overloaded or has poor backend performance. [Learn more](https://hpbn.co/primer-on-web-performance/#analyzing-the-resource-waterfall).",
-    "description": "Description of a Lighthouse audit that tells the user that server latency can effect their website's performance negatively. This is displayed after a user expands the section to see more. No character length limits. 'Learn More' becomes link text to additional documentation."
-  },
-  "lighthouse-core/audits/network-server-latency.js | title": {
-    "message": "Server Backend Latencies",
-    "description": "Descriptive title of a Lighthouse audit that tells the user the server latencies observed from each origin the page connected to. This is displayed in a list of audit titles that Lighthouse generates."
-  },
-  "lighthouse-core/audits/performance-budget.js | description": {
-    "message": "Keep the quantity and size of network requests under the targets set by the provided performance budget. [Learn more](https://developers.google.com/web/tools/lighthouse/audits/budgets).",
-    "description": "Description of a Lighthouse audit where a user sets budgets for the quantity and size of page resources. No character length limits. 'Learn More' becomes link text to additional documentation."
-  },
-  "lighthouse-core/audits/performance-budget.js | requestCountOverBudget": {
-    "message": "{count, plural,\n    =1 {1 request}\n    other {# requests}\n   }",
-    "description": "[ICU Syntax] Entry in a data table identifying the number of network requests of a particular type. Count will be a whole number. String should be as short as possible to be able to fit well into the table."
-  },
-  "lighthouse-core/audits/performance-budget.js | title": {
-    "message": "Performance budget",
-    "description": "Title of a Lighthouse audit that compares the size and quantity of page resources against targets set by the user. These targets are thought of as \"performance budgets\" because these metrics impact page performance (i.e. how quickly a page loads)."
->>>>>>> cab03b4b
   },
   "lighthouse-core/audits/redirects.js | description": {
     "message": "Redirects introduce additional delays before the page can be loaded. [Learn more](https://developers.google.com/web/tools/lighthouse/audits/redirects).",
