--- conflicted
+++ resolved
@@ -133,10 +133,6 @@
     const scoresWrapper = this._dom.find('.lh-scores-wrapper', this._document);
     const computedMarginTop = window.getComputedStyle(scoresWrapper).marginTop;
     this.headerOverlap = parseFloat(computedMarginTop || '0');
-<<<<<<< HEAD
-
-=======
->>>>>>> a203a360
     this.headerSticky = this._dom.find('.lh-header-sticky', this._document);
     this.headerBackground = this._dom.find('.lh-header-bg', this._document);
     this.lighthouseIcon = this._dom.find('.lh-lighthouse', this._document);
@@ -144,10 +140,6 @@
     this.productInfo = this._dom.find('.lh-product-info', this._document);
     this.toolbar = this._dom.find('.lh-toolbar', this._document);
     this.toolbarMetadata = this._dom.find('.lh-toolbar__metadata', this._document);
-<<<<<<< HEAD
-
-=======
->>>>>>> a203a360
     const computedHeight = window.getComputedStyle(this.headerBackground).height;
     this.headerHeight = parseFloat(computedHeight || '0');
 
