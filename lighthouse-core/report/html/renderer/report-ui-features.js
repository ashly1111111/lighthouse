--- conflicted
+++ resolved
@@ -25,12 +25,10 @@
 
 /* globals getFilenamePrefix Util */
 
-<<<<<<< HEAD
+/** @typedef {import('./dom')} DOM */
+
 const VIEWER_ORIGIN = 'http://localhost:8000';
 const TREEMAP_URL = `${VIEWER_ORIGIN}/treemap/`;
-=======
-/** @typedef {import('./dom')} DOM */
->>>>>>> 080c6b4b
 
 /**
  * @param {HTMLTableElement} tableEl
